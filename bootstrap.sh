#!/bin/bash
#
# ==========================
# Emul8 bootstrapping script
# ==========================
#
# This script is used to create the <<Emul8.sln>> file
# with references to the selected modules:
#
# * UI module
# * extension libraries with peripherals
# * plugins
# * tests
# * other projects

set -e

if [ -z "$ROOT_PATH" -a -x "$(command -v realpath)" ]; then
    # this is to support running emul8 from external directory
    ROOT_PATH="`dirname \`realpath $0\``"
fi

. ${ROOT_PATH}/Tools/common.sh

BATCH_MODE=false
KEEP_SUBMODULES=false
OUTPUT_DIRECTORY="target"
BINARIES_DIRECTORY="bin"

while getopts "ad:o:b:s:hk" opt
do
    case "$opt" in
        a)
            BATCH_MODE=true
            ;;
        s)
            SELECTED_PROJECT="$OPTARG"
            ;;
        d)
            DIRECTORY="$OPTARG"
            ;;
        o)
            OUTPUT_DIRECTORY="$OPTARG"
            ;;
        b)
            BINARIES_DIRECTORY="$OPTARG"
            ;;
        k)
            KEEP_SUBMODULES=true
            ;;
        h)
            echo "Emul8 bootstrapping script"
            echo "=========================="
            echo "Usage: $0 [-a] [-d directory] [-b directory] [-o directory] [-s csproj_file] [-h]"
            echo "  -a              batch mode, generates the 'All projects' solution without"
            echo "                  any interaction with the user"
            echo "  -d directory    location of the base directory to scan"
            echo "  -b directory    location for binaries created from generated project"
            echo "  -o directory    location of generated project files"
            echo "  -s csproj_file  location of the project file"
            echo "  -k              keep submodules intact (do not update them)"
            echo "  -h              prints this help"
            exit 0
    esac
done

if ! $ON_WINDOWS
then
	if ! [ -x "$(command -v mono)" ]
	then
	    echo "Mono not found. Please refer to documentation for installation instructions. Exiting!"
	    exit 1
	fi

	if ! [ -x "$(command -v mcs)" ]
	then
	    echo "mcs not found. Please refer to documentation for installation instructions. Exiting!"
	    exit 1
	fi

	# Check mono version
	MONO_VERSION=`mono --version | head -n1 | cut -d' ' -f5`
	MONO_VERSION_MAJOR=`echo $MONO_VERSION | cut -d'.' -f1`
	if [ $MONO_VERSION_MAJOR -lt 4 -a $MONO_VERSION != "3.99.0" ]
	then
	    echo "Wrong mono version detected: $MONO_VERSION. Please refer to documentation for installation instructions. Exiting!"
	    exit 1
	fi
	MCS_VERSION=`mcs --version | cut -d' ' -f5 | cut -d'.' -f-3`
	if [ $MONO_VERSION != $MCS_VERSION ]
	then
	    echo "Wrong mcs version detected: $MCS_VERSION (mono version is $MONO_VERSION). Please refer to documentation for installation instructions. Exiting!"
	    exit 1
	fi
fi

if ! $KEEP_SUBMODULES
then
    git submodule update --init --recursive
fi


# Create Sandbox project
pushd ${ROOT_PATH:=.}/Misc/Sandbox > /dev/null
if [ ! -e Sandbox.csproj ]
then
  echo " >> Creating Sandbox.csproj..."
  cp Sandbox.csproj-template Sandbox.csproj
  cp SandboxMain.cs-template SandboxMain.cs
fi
popd > /dev/null

# Update references to Xwt
if [ -e ${ROOT_PATH:=.}/External/TermsharpConsole/TermsharpConsole.csproj ]
then
<<<<<<< HEAD
    sed -i.bak 's/"termsharp\\xwt\\Xwt\\Xwt.csproj"/"..\\xwt\\Xwt\\Xwt.csproj"/'                 ${ROOT_PATH:=.}/External/TermsharpConsole/TermsharpConsole.csproj
    sed -i.bak 's/"termsharp\\xwt\\Xwt.Gtk\\Xwt.Gtk.csproj"/"..\\xwt\\Xwt.Gtk\\Xwt.Gtk.csproj"/' ${ROOT_PATH:=.}/External/TermsharpConsole/TermsharpConsole.csproj
    rm ${ROOT_PATH:=.}/External/TermsharpConsole/TermsharpConsole.csproj.bak
fi
if [ -e ${ROOT_PATH:=.}/External/TermsharpConsole/TermsharpConsole.sln ]
then
    sed -i.bak 's/"termsharp\\xwt\\Xwt\\Xwt.csproj"/"..\\xwt\\Xwt\\Xwt.csproj"/'                 ${ROOT_PATH:=.}/External/TermsharpConsole/TermsharpConsole.sln
    sed -i.bak 's/"termsharp\\xwt\\Xwt.Gtk\\Xwt.Gtk.csproj"/"..\\xwt\\Xwt.Gtk\\Xwt.Gtk.csproj"/' ${ROOT_PATH:=.}/External/TermsharpConsole/TermsharpConsole.sln
    rm ${ROOT_PATH:=.}/External/TermsharpConsole/TermsharpConsole.sln.bak
=======
    PROJECT_FILE=${ROOT_PATH:=.}/External/TermsharpConsole/TermsharpConsole.csproj
    sed -i='' 's/"termsharp\\xwt\\Xwt\\Xwt.csproj"/"..\\xwt\\Xwt\\Xwt.csproj"/' $PROJECT_FILE
    sed -i='' 's/"termsharp\\xwt\\Xwt.Gtk\\Xwt.Gtk.csproj"/"..\\xwt\\Xwt.Gtk\\Xwt.Gtk.csproj"/' $PROJECT_FILE
fi
if [ -e ${ROOT_PATH:=.}/External/TermsharpConsole/TermsharpConsole.sln ]
then
    SOLUTION_FILE=${ROOT_PATH:=.}/External/TermsharpConsole/TermsharpConsole.sln
    sed -i='' 's/"termsharp\\xwt\\Xwt\\Xwt.csproj"/"..\\xwt\\Xwt\\Xwt.csproj"/' $SOLUTION_FILE
    sed -i='' 's/"termsharp\\xwt\\Xwt.Gtk\\Xwt.Gtk.csproj"/"..\\xwt\\Xwt.Gtk\\Xwt.Gtk.csproj"/' $SOLUTION_FILE
>>>>>>> 982cb40c
fi
if [ -e ${ROOT_PATH:=.}/External/TermsharpConsole/termsharp/TermSharp.csproj ]
then
    sed -i.bak 's/"xwt\\Xwt\\Xwt.csproj"/"..\\..\\xwt\\Xwt\\Xwt.csproj"/'                        ${ROOT_PATH:=.}/External/TermsharpConsole/termsharp/TermSharp.csproj
    rm ${ROOT_PATH:=.}/External/TermsharpConsole/termsharp/TermSharp.csproj.bak
fi

BOOTSTRAPER_DIR=$ROOT_PATH/Tools/Bootstrap
BOOTSTRAPER_BIN=$BOOTSTRAPER_DIR/bin/Release/Bootstrap.exe

CCTASK_DIR=$ROOT_PATH/External/cctask

# We build bootstrap/cctask every time in order to have the newest versions at every bootstrapping.
# We need to use get_path helper function in order to resolve paths to projects correctly both on linux and windows
$CS_COMPILER `get_path $BOOTSTRAPER_DIR/Bootstrap.csproj` /p:Configuration=Release /nologo /verbosity:quiet || (echo "There was an error during Bootstrap compilation!" && exit 1)
$CS_COMPILER `get_path $CCTASK_DIR/CCTask.sln`            /p:Configuration=Release /nologo /verbosity:quiet || (echo "There was an error during CCTask compilation!"    && exit 1)

mkdir -p $OUTPUT_DIRECTORY
if $ON_OSX
then
  PROP_FILE=$ROOT_PATH/Emulator/Cores/osx-properties.csproj
elif $ON_LINUX
then
  PROP_FILE=$ROOT_PATH/Emulator/Cores/linux-properties.csproj
else
  PROP_FILE=$ROOT_PATH/Emulator/Cores/windows-properties.csproj
fi
cp $PROP_FILE $OUTPUT_DIRECTORY/properties.csproj

PARAMS=( --directories `get_path ${DIRECTORY:-.}` --output-directory `get_path $OUTPUT_DIRECTORY` --binaries-directory `get_path $BINARIES_DIRECTORY` )
if $BATCH_MODE
then
    $LAUNCHER $BOOTSTRAPER_BIN GenerateAll --generate-entry-project ${PARAMS[@]}
elif [ -n "$SELECTED_PROJECT" ]
then
    $LAUNCHER $BOOTSTRAPER_BIN GenerateSolution --main-project=`get_path $SELECTED_PROJECT` ${PARAMS[@]}
else
    set +e
    $LAUNCHER $BOOTSTRAPER_BIN --interactive --generate-entry-project ${PARAMS[@]}
    result=$?
    set -e
    clear
    case $result in
        0) echo "Solution file generated in $OUTPUT_DIRECTORY/Emul8.sln. Now you can run ./build.sh" ;;
        1) echo "Solution file generation cancelled." ;;
        2) echo "There was an error while generating the solution file." ;;
        3) echo "Bootstrap setup cleaned." ;;
    esac
    exit $result
fi
<|MERGE_RESOLUTION|>--- conflicted
+++ resolved
@@ -111,34 +111,25 @@
 popd > /dev/null
 
 # Update references to Xwt
-if [ -e ${ROOT_PATH:=.}/External/TermsharpConsole/TermsharpConsole.csproj ]
+TERMSHARP_CONSOLE_PROJECT=${ROOT_PATH:=.}/External/TermsharpConsole/TermsharpConsole.csproj
+if [ -e $TERMSHARP_CONSOLE_PROJECT ]
 then
-<<<<<<< HEAD
-    sed -i.bak 's/"termsharp\\xwt\\Xwt\\Xwt.csproj"/"..\\xwt\\Xwt\\Xwt.csproj"/'                 ${ROOT_PATH:=.}/External/TermsharpConsole/TermsharpConsole.csproj
-    sed -i.bak 's/"termsharp\\xwt\\Xwt.Gtk\\Xwt.Gtk.csproj"/"..\\xwt\\Xwt.Gtk\\Xwt.Gtk.csproj"/' ${ROOT_PATH:=.}/External/TermsharpConsole/TermsharpConsole.csproj
-    rm ${ROOT_PATH:=.}/External/TermsharpConsole/TermsharpConsole.csproj.bak
+    sed -i.bak 's/"termsharp\\xwt\\Xwt\\Xwt.csproj"/"..\\xwt\\Xwt\\Xwt.csproj"/'                 $TERMSHARP_CONSOLE_PROJECT
+    sed -i.bak 's/"termsharp\\xwt\\Xwt.Gtk\\Xwt.Gtk.csproj"/"..\\xwt\\Xwt.Gtk\\Xwt.Gtk.csproj"/' $TERMSHARP_CONSOLE_PROJECT
+    rm $TERMSHARP_CONSOLE_PROJECT.bak
 fi
-if [ -e ${ROOT_PATH:=.}/External/TermsharpConsole/TermsharpConsole.sln ]
+TERMSHARP_CONSOLE_SOLUTION=${ROOT_PATH:=.}/External/TermsharpConsole/TermsharpConsole.sln
+if [ -e $TERMSHARP_CONSOLE_SOLUTION ]
 then
-    sed -i.bak 's/"termsharp\\xwt\\Xwt\\Xwt.csproj"/"..\\xwt\\Xwt\\Xwt.csproj"/'                 ${ROOT_PATH:=.}/External/TermsharpConsole/TermsharpConsole.sln
-    sed -i.bak 's/"termsharp\\xwt\\Xwt.Gtk\\Xwt.Gtk.csproj"/"..\\xwt\\Xwt.Gtk\\Xwt.Gtk.csproj"/' ${ROOT_PATH:=.}/External/TermsharpConsole/TermsharpConsole.sln
-    rm ${ROOT_PATH:=.}/External/TermsharpConsole/TermsharpConsole.sln.bak
-=======
-    PROJECT_FILE=${ROOT_PATH:=.}/External/TermsharpConsole/TermsharpConsole.csproj
-    sed -i='' 's/"termsharp\\xwt\\Xwt\\Xwt.csproj"/"..\\xwt\\Xwt\\Xwt.csproj"/' $PROJECT_FILE
-    sed -i='' 's/"termsharp\\xwt\\Xwt.Gtk\\Xwt.Gtk.csproj"/"..\\xwt\\Xwt.Gtk\\Xwt.Gtk.csproj"/' $PROJECT_FILE
+    sed -i.bak 's/"termsharp\\xwt\\Xwt\\Xwt.csproj"/"..\\xwt\\Xwt\\Xwt.csproj"/'                 $TERMSHARP_CONSOLE_SOLUTION
+    sed -i.bak 's/"termsharp\\xwt\\Xwt.Gtk\\Xwt.Gtk.csproj"/"..\\xwt\\Xwt.Gtk\\Xwt.Gtk.csproj"/' $TERMSHARP_CONSOLE_SOLUTION
+    rm $TERMSHARP_CONSOLE_SOLUTION.bak
 fi
-if [ -e ${ROOT_PATH:=.}/External/TermsharpConsole/TermsharpConsole.sln ]
+TERMSHARP_PROJECT=${ROOT_PATH:=.}/External/TermsharpConsole/termsharp/TermSharp.csproj
+if [ -e $TERMSHARP_PROJECT ]
 then
-    SOLUTION_FILE=${ROOT_PATH:=.}/External/TermsharpConsole/TermsharpConsole.sln
-    sed -i='' 's/"termsharp\\xwt\\Xwt\\Xwt.csproj"/"..\\xwt\\Xwt\\Xwt.csproj"/' $SOLUTION_FILE
-    sed -i='' 's/"termsharp\\xwt\\Xwt.Gtk\\Xwt.Gtk.csproj"/"..\\xwt\\Xwt.Gtk\\Xwt.Gtk.csproj"/' $SOLUTION_FILE
->>>>>>> 982cb40c
-fi
-if [ -e ${ROOT_PATH:=.}/External/TermsharpConsole/termsharp/TermSharp.csproj ]
-then
-    sed -i.bak 's/"xwt\\Xwt\\Xwt.csproj"/"..\\..\\xwt\\Xwt\\Xwt.csproj"/'                        ${ROOT_PATH:=.}/External/TermsharpConsole/termsharp/TermSharp.csproj
-    rm ${ROOT_PATH:=.}/External/TermsharpConsole/termsharp/TermSharp.csproj.bak
+    sed -i.bak 's/"xwt\\Xwt\\Xwt.csproj"/"..\\..\\xwt\\Xwt\\Xwt.csproj"/'                        $TERMSHARP_PROJECT
+    rm $TERMSHARP_PROJECT.bak
 fi
 
 BOOTSTRAPER_DIR=$ROOT_PATH/Tools/Bootstrap
